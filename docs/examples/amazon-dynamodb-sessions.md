Griptape provides [Conversation Memory](../griptape-framework/structures/conversation-memory.md) as a means of persisting conversation context across multiple Structure runs.
If you provide it with a suitable Driver, the memory of the previous conversation can be preserved between run of a Structure, giving it additional context for how to respond.
<<<<<<< HEAD
While we can use the [LocalConversationMemoryDriver](../griptape-framework/drivers/conversation-memory-drivers.md#local) to store the conversation history in a local file, this may not be suitable for production use cases.
=======
While we can use the [LocalConversationMemoryDriver](../griptape-framework/drivers/conversation-memory-drivers.md#local) to store the conversation history in a local file, in production use-cases we may want to store in a proper database.
>>>>>>> b0e781cd

In this example, we will show you how to use the [AmazonDynamoDbConversationMemoryDriver](../griptape-framework/drivers/conversation-memory-drivers.md#amazon-dynamodb) to persist the memory in an [Amazon DynamoDB](https://aws.amazon.com/dynamodb/) table. Please refer to the [Amazon DynamoDB documentation](https://docs.aws.amazon.com/amazondynamodb/latest/developerguide/getting-started-step-1.html) for information on setting up DynamoDB. 

This code implements the idea of a generic "Session" that represents a Conversation Memory entry. For example, a "Session" could be used to represent an individual user's conversation, or a group conversation thread.

```python
import sys
import os
import argparse

import boto3
from griptape.drivers import (
    AmazonDynamoDbConversationMemoryDriver,
)
from griptape.structures import Agent
from griptape.memory.structure import ConversationMemory

if len(sys.argv) > 2:
    input = sys.argv[1]
    session_id = sys.argv[2]
else:
    input = "Hello!" # Default input
    session_id = "session-id-123" # Default session ID

structure = Agent(
    conversation_memory=ConversationMemory(
        driver=AmazonDynamoDbConversationMemoryDriver(
            session=boto3.Session(
                aws_access_key_id=os.environ["AWS_ACCESS_KEY_ID"],
                aws_secret_access_key=os.environ["AWS_SECRET_ACCESS_KEY"],
            ),
            table_name=os.environ["DYNAMODB_TABLE_NAME"],  # The name of the DynamoDB table
            partition_key="id",  # The name of the partition key
            partition_key_value=session_id,  # The value of the partition key
            value_attribute_key="value",  # The key in the DynamoDB item that stores the memory value
        )
    )
)

print(structure.run(input).output_task.output.value)
```

Conversation Memory for an individual user:

```bash
python session.py "Hello my name is Collin." "user-id-123"
python session.py "What is my name?" "user-id-123"
```

```
> Hello Collin! How can I assist you today?
> Your name is Collin.
```

```json
{
  "id": {
    "S": "user-id-123"
  },
  "value": {
    "S": "{\"type\": \"ConversationMemory\", \"runs\": [{\"type\": \"Run\", \"id\": \"8c403fb92b134b14a0af8847e52e6212\", \"input\": \"Hello my name is Collin.\", \"output\": \"Hello Collin! How can I assist you today?\"}, {\"type\": \"Run\", \"id\": \"706d9fb072ca49e192bfed7fc1964925\", \"input\": \"What is my name?\", \"output\": \"Your name is Collin.\"}], \"max_runs\": null}"
  }
}
```

Conversation Memory for a group of users:

```bash
python session.py "Hello my name is Zach." "group-id-122"
python session.py "And I'm Matt" "group-id-123"
python session.py "And I'm Collin, who all is here?" "group-id-123"
```

```
> Hello Zach! How can I assist you today?
> Hello Matt! Nice to meet you too. How can I help you today?
> Hello Collin! So far, we have Zach, Matt, and now you. How can I assist you all today?
```

```json
{
  "id": {
    "S": "group-id-123"
  },
  "value": {
    "S": "{\"type\": \"ConversationMemory\", \"runs\": [{\"type\": \"Run\", \"id\": \"b612cdf5908845e392c026e1cf00460b\", \"input\": \"Hello my name is Zach.\", \"output\": \"Hello Zach! How can I assist you today?\"}, {\"type\": \"Run\", \"id\": \"4507988d82164cad8a288da8c984817c\", \"input\": \"And I'm Matt\", \"output\": \"Hello Matt! Nice to meet you too. How can I help you today?\"}, {\"type\": \"Run\", \"id\": \"65a70c22dae24655b312cf8eaa649bfd\", \"input\": \"And I'm Collin, who all is here?\", \"output\": \"Hello Collin! So far, we have Zach, Matt, and now you. How can I assist you all today?\"}], \"max_runs\": null}"
  }
}
```<|MERGE_RESOLUTION|>--- conflicted
+++ resolved
@@ -1,10 +1,6 @@
 Griptape provides [Conversation Memory](../griptape-framework/structures/conversation-memory.md) as a means of persisting conversation context across multiple Structure runs.
 If you provide it with a suitable Driver, the memory of the previous conversation can be preserved between run of a Structure, giving it additional context for how to respond.
-<<<<<<< HEAD
-While we can use the [LocalConversationMemoryDriver](../griptape-framework/drivers/conversation-memory-drivers.md#local) to store the conversation history in a local file, this may not be suitable for production use cases.
-=======
 While we can use the [LocalConversationMemoryDriver](../griptape-framework/drivers/conversation-memory-drivers.md#local) to store the conversation history in a local file, in production use-cases we may want to store in a proper database.
->>>>>>> b0e781cd
 
 In this example, we will show you how to use the [AmazonDynamoDbConversationMemoryDriver](../griptape-framework/drivers/conversation-memory-drivers.md#amazon-dynamodb) to persist the memory in an [Amazon DynamoDB](https://aws.amazon.com/dynamodb/) table. Please refer to the [Amazon DynamoDB documentation](https://docs.aws.amazon.com/amazondynamodb/latest/developerguide/getting-started-step-1.html) for information on setting up DynamoDB. 
 
