## Overview
Query engines are used to perform text queries against various modalities. 

## Vector

Used to query vector storages. You can set a custom [prompt_driver](../../reference/griptape/engines/query/vector_query_engine.md#griptape.engines.query.vector_query_engine.VectorQueryEngine.prompt_driver) and [vector_store_driver](../../reference/griptape/engines/query/vector_query_engine.md#griptape.engines.query.vector_query_engine.VectorQueryEngine.vector_store_driver). Uses [LocalVectorStoreDriver](../../reference/griptape/drivers/vector/local_vector_store_driver.md) by default.

Use the [upsert_text_artifact](../../reference/griptape/engines/query/vector_query_engine.md#griptape.engines.query.vector_query_engine.VectorQueryEngine.upsert_text_artifact)s into vector storage with an optional `namespace`.

Use the [VectorQueryEngine](../../reference/griptape/engines/query/vector_query_engine.md#griptape.engines.query.vector_query_engine.VectorQueryEngine.query) method to query the vector storage.

```python
from griptape.drivers import OpenAiChatPromptDriver, LocalVectorStoreDriver, OpenAiEmbeddingDriver
from griptape.engines import VectorQueryEngine
from griptape.loaders import WebLoader

engine = VectorQueryEngine(
    prompt_driver=OpenAiChatPromptDriver(model="gpt-3.5-turbo"),
    vector_store_driver=LocalVectorStoreDriver(embedding_driver=OpenAiEmbeddingDriver())
)

engine.upsert_text_artifacts(
    WebLoader().load("https://www.griptape.ai"), namespace="griptape"
)

engine.query("what is griptape?", namespace="griptape")
```

## Image
<<<<<<< HEAD
The [Image Query Engine](../../reference/griptape/engines/image_query/image_query_engine.md) is used to execute natural language queries on the contents of images. You can specify the provider and model used to query the image by providing the Engine with a particular [Image Query Driver](../drivers/image-query-drivers.md).
=======
The [Image Query Engine](../../reference/griptape/engines/image_query/image_query_engine.md) allows you to perform natural language queries on the contents of images. You can specify the provider and model used to query the image by providing the Engine with a particular [Image Query Driver](../drivers/image-query-drivers.md).
>>>>>>> b0e781cd

All Image Query Drivers default to a `max_tokens` of 256. You can tune this value based on your use case and the [Image Query Driver](../drivers/image-query-drivers.md) you are providing.

```python
from griptape.drivers import OpenAiImageQueryDriver
from griptape.engines import ImageQueryEngine
from griptape.loaders import ImageLoader

driver = OpenAiImageQueryDriver(
    model="gpt-4o",
    max_tokens=256
)

engine = ImageQueryEngine(
    image_query_driver=driver
)

with open("tests/resources/mountain.png", "rb") as f:
    image_artifact = ImageLoader().load(f.read())

engine.run("Describe the weather in the image", [image_artifact])
```<|MERGE_RESOLUTION|>--- conflicted
+++ resolved
@@ -27,11 +27,7 @@
 ```
 
 ## Image
-<<<<<<< HEAD
-The [Image Query Engine](../../reference/griptape/engines/image_query/image_query_engine.md) is used to execute natural language queries on the contents of images. You can specify the provider and model used to query the image by providing the Engine with a particular [Image Query Driver](../drivers/image-query-drivers.md).
-=======
 The [Image Query Engine](../../reference/griptape/engines/image_query/image_query_engine.md) allows you to perform natural language queries on the contents of images. You can specify the provider and model used to query the image by providing the Engine with a particular [Image Query Driver](../drivers/image-query-drivers.md).
->>>>>>> b0e781cd
 
 All Image Query Drivers default to a `max_tokens` of 256. You can tune this value based on your use case and the [Image Query Driver](../drivers/image-query-drivers.md) you are providing.
 
