from attrs import Factory, define, field

from griptape.config import (
    BaseStructureConfig,
    StructureGlobalDriversConfig,
    StructureTaskMemoryConfig,
    StructureTaskMemoryExtractionEngineConfig,
    StructureTaskMemoryExtractionEngineCsvConfig,
    StructureTaskMemoryExtractionEngineJsonConfig,
    StructureTaskMemoryQueryEngineConfig,
    StructureTaskMemorySummaryEngineConfig,
)
from griptape.drivers import (
    LocalVectorStoreDriver,
    OpenAiChatPromptDriver,
    OpenAiEmbeddingDriver,
    OpenAiImageGenerationDriver,
    OpenAiVisionImageQueryDriver,
)


@define
class OpenAiStructureConfig(BaseStructureConfig):
    global_drivers: StructureGlobalDriversConfig = field(
        default=Factory(
            lambda: StructureGlobalDriversConfig(
                prompt_driver=OpenAiChatPromptDriver(model="gpt-4"),
                image_generation_driver=OpenAiImageGenerationDriver(model="dall-e-2", image_size="512x512"),
                image_query_driver=OpenAiVisionImageQueryDriver(model="gpt-4-vision-preview", max_tokens=300),
                embedding_driver=OpenAiEmbeddingDriver(model="text-embedding-3-small"),
                vector_store_driver=LocalVectorStoreDriver(
                    embedding_driver=OpenAiEmbeddingDriver(model="text-embedding-3-small")
                ),
            )
        ),
        kw_only=True,
        metadata={"serializable": True},
    )
    task_memory: StructureTaskMemoryConfig = field(
        default=Factory(
            lambda self: StructureTaskMemoryConfig(
                query_engine=StructureTaskMemoryQueryEngineConfig(
<<<<<<< HEAD
                    prompt_driver=OpenAiChatPromptDriver(model="gpt-3.5-turbo"),
                    vector_store_driver=LocalVectorStoreDriver(
                        embedding_driver=OpenAiEmbeddingDriver(model="text-embedding-3-small")
                    ),
=======
                    prompt_driver=self.global_drivers.prompt_driver,
                    vector_store_driver=LocalVectorStoreDriver(embedding_driver=self.global_drivers.embedding_driver),
>>>>>>> cc363bae
                ),
                extraction_engine=StructureTaskMemoryExtractionEngineConfig(
                    csv=StructureTaskMemoryExtractionEngineCsvConfig(prompt_driver=self.global_drivers.prompt_driver),
                    json=StructureTaskMemoryExtractionEngineJsonConfig(prompt_driver=self.global_drivers.prompt_driver),
                ),
                summary_engine=StructureTaskMemorySummaryEngineConfig(prompt_driver=self.global_drivers.prompt_driver),
            ),
            takes_self=True,
        ),
        kw_only=True,
        metadata={"serializable": True},
    )<|MERGE_RESOLUTION|>--- conflicted
+++ resolved
@@ -40,15 +40,8 @@
         default=Factory(
             lambda self: StructureTaskMemoryConfig(
                 query_engine=StructureTaskMemoryQueryEngineConfig(
-<<<<<<< HEAD
-                    prompt_driver=OpenAiChatPromptDriver(model="gpt-3.5-turbo"),
-                    vector_store_driver=LocalVectorStoreDriver(
-                        embedding_driver=OpenAiEmbeddingDriver(model="text-embedding-3-small")
-                    ),
-=======
                     prompt_driver=self.global_drivers.prompt_driver,
                     vector_store_driver=LocalVectorStoreDriver(embedding_driver=self.global_drivers.embedding_driver),
->>>>>>> cc363bae
                 ),
                 extraction_engine=StructureTaskMemoryExtractionEngineConfig(
                     csv=StructureTaskMemoryExtractionEngineCsvConfig(prompt_driver=self.global_drivers.prompt_driver),
