--- conflicted
+++ resolved
@@ -6,11 +6,8 @@
 
 ## Unreleased
 
-<<<<<<< HEAD
-=======
 ## [0.27.0] - 2024-06-19
 
->>>>>>> b0e781cd
 ### Added
 - `BaseTask.add_child()` to add a child task to a parent task.
 - `BaseTask.add_children()` to add multiple child tasks to a parent task.
@@ -28,10 +25,7 @@
 - `BaseTask.parents_output_text` to get a concatenated string of all parent tasks' outputs.
 - `parents_output_text` to Workflow context.
 - `OllamaPromptModelDriver` for using models with Ollama.
-<<<<<<< HEAD
-=======
 - Parameter `output` on `Structure` as a convenience for `output_task.output`
->>>>>>> b0e781cd
 
 ### Changed
 - **BREAKING**: `Workflow` no longer modifies task relationships when adding tasks via `tasks` init param, `add_tasks()` or `add_task()`. Previously, adding a task would automatically add the previously added task as its parent. Existing code that relies on this behavior will need to be updated to explicitly add parent/child relationships using the API offered by `BaseTask`.
@@ -81,10 +75,7 @@
 - `TextArtifacts` contained in `ListArtifact` returned by `WebSearch.search` to properly formatted stringified JSON.
 - Structure run args not being set immediately.
 - Input and output logging in BaseAudioInputTasks and BaseAudioGenerationTasks
-<<<<<<< HEAD
-=======
 - Validation of `max_tokens` < 0 on `BaseChunker`
->>>>>>> b0e781cd
 
 ## [0.26.0] - 2024-06-04
 
@@ -96,10 +87,6 @@
 - `OpenAiAudioTranscriptionDriver` for integration with OpenAI's speech-to-text models, including Whisper.
 - Parameter `env` to `BaseStructureRunDriver` to set environment variables for a Structure Run.
 - `PusherEventListenerDriver` to enable sending of framework events over a Pusher WebSocket.
-<<<<<<< HEAD
-- Parameter `output` on `Structure` as a convenience for `output_task.output`
-=======
->>>>>>> b0e781cd
 
 ### Changed
 - **BREAKING**: Updated OpenAI-based image query drivers to remove Vision from the name.
