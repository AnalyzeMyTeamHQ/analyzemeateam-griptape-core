# Changelog

All notable changes to this project will be documented in this file.

The format is based on [Keep a Changelog](https://keepachangelog.com/en/1.1.0/),
and this project adheres to [Semantic Versioning](https://semver.org/spec/v2.0.0.html).

## Unreleased

<<<<<<< HEAD
=======
## [1.0.0] - 2024-12-09

>>>>>>> f1b25c59
### Added

- `TrafilaturaWebScraperDriver.no_ssl` parameter to disable SSL verification. Defaults to `False`.
- `CsvExtractionEngine.format_header` parameter to format the header row.
- `PromptStack.from_artifact` factory method for creating a Prompt Stack with a user message from an Artifact.
- `OpenAiChatPromptDriver.parallel_tool_calls` parameter for toggling parallel tool calling. Defaults to `True`.
- `AssistantTask` for running Assistants in Structures.
- `GriptapeCloudAssistantDriver` for interacting with Griptape Cloud's Assistant API.
- `OpenAiAssistantDriver` for interacting with OpenAI's Assistant API.
- `GriptapeCloudToolTool` for running Griptape Cloud hosted Tools.
- `JsonLoader` for loading and parsing JSON files.
- `StructureVisualizer.build_node_id` field for customizing the node ID.
- Support for Python `3.13`.

### Changed

- **BREAKING**: Removed `stringcase` and `docker` from core dependencies. `ComputerTool` will now install these on the fly.
- **BREAKING**: Renamed `BaseTask.State.EXECUTING` to `BaseTask.State.RUNNING`.
- **BREAKING**: Renamed `BaseTask.is_executing()` to `BaseTask.is_running()`.
- **BREAKING**: Renamed `Structure.is_executing()` to `Structure.is_running()`.
- **BREAKING**: Removed ability to pass bytes to `BaseFileLoader.fetch`.
- **BREAKING**: Updated `CsvExtractionEngine.format_row` to format rows as comma-separated values instead of newline-separated key-value pairs.
- **BREAKING**: Removed all `ImageQueryDriver`s, use `PromptDriver`s instead.
- **BREAKING**: Removed `ImageQueryTask`, use `PromptTask` instead.
- **BREAKING**: Updated `ImageQueryTool.image_query_driver` to `ImageQueryTool.prompt_driver`.
- **BREAKING**: Updated `numpy` to `~2.0.2` and `pandas` to `^2.2`.
- **BREAKING**: Renamed `StructureRunTask.driver` to `StructureRunTask.structure_run_driver`.
- **BREAKING**: Renamed `StructureRunTool.driver` to `StructureRunTool.structure_run_driver`.
- **BREAKING**: Moved the following Google Tools to the [Griptape Google Extension](https://github.com/griptape-ai/griptape-google):
  - `GoogleCalendarTool`
  - `GoogleDocsTool`
  - `GoogleDriveTool`
  - `GoogleGmailTool`
- **BREAKING**: Moved the following AWS Tools to the [Griptape AWS Extension](https://github.com/griptape-ai/griptape-google):
  - `AwsCliTool`
  - `AwsIamTool`
  - `AwsPricingTool`
  - `AwsS3Tool`
- **BREAKING**: Moved the `OpenWeatherTool` to the [Griptape Open Weather Extension](https://github.com/griptape-ai/griptape-open-weather)
- **BREAKING**: Removed `GriptapeCloudKnowledgeBaseTool`. Use a RAG Engine with `GriptapeCloudVectorStoreDriver` instead.
- **BREAKING**: Removed redundant Engines, use their respective Drivers instead.
  - Removed `ImageQueryEngine`, use `ImageQueryDriver`s instead.
  - Removed `InpaintingImageGenerationEngine`, use `ImageGenerationDriver`s instead.
  - Removed `OutpaintingImageGenerationEngine`, use `ImageGenerationDriver`s instead.
  - Removed `VariationImageGenerationEngine`, use `ImageGenerationDriver`s instead.
  - Removed `PromptImageGenerationEngine`, use `ImageGenerationDriver`s instead.
  - Removed `ImageGenerationEngine`, use `ImageGenerationDriver`s instead.
  - Removed `AudioTranscriptionEngine`, use `AudioTranscriptionDriver`s instead.
  - Removed `TextToSpeechEngine`, use `TextToSpeechDriver`s instead.
- **BREAKING**: Tools that previously took Engines now take their respective Drivers.
  - Updated `AudioTranscriptionTool.engine` to `AudioTranscriptionTool.audio_transcription_driver`.
  - Updated `TextToSpeechTool.engine` to `TextToSpeechTool.text_to_speech_driver`.
  - Updated `ImageQueryTool.image_query_engine` to `ImageQueryTool.image_query_driver`.
  - Updated `InpaintingImageGenerationTool.engine` to `InpaintingImageGenerationTool.image_generation_driver`.
  - Updated `OutpaintingImageGenerationTool.engine` to `OutpaintingImageGenerationTool.image_generation_driver`.
  - Updated `VariationImageGenerationTool.engine` to `VariationImageGenerationTool.image_generation_driver`.
  - Updated `PromptImageGenerationTool.engine` to `PromptImageGenerationTool.image_generation_driver`.
- **BREAKING**: Tasks that previously took Engines now take their respective Drivers.
  - Updated `AudioTranscriptionTask.audio_transcription_engine` to `AudioTranscriptionTask.audio_transcription_driver`.
  - Updated `TextToSpeechTask.text_to_speech_engine` to `TextToSpeechTask.text_to_speech_driver`.
  - Updated `ImageQueryTask.image_query_engine` to `ImageQueryTask.image_query_driver`.
  - Updated `InpaintingImageGenerationTask.image_query_engine` to `InpaintingImageGenerationTask.image_generation_driver`.
  - Updated `OutpaintingImageGenerationTask.image_query_engine` to `OutpaintingImageGenerationTask.image_generation_driver`.
  - Updated `VariationImageGenerationTask.image_query_engine` to `VariationImageGenerationTask.image_generation_driver`.
  - Updated `PromptImageGenerationTask.image_query_engine` to `PromptImageGenerationTask.image_generation_driver`.
- **BREAKING**: Renamed`BaseImageGenerationTask.all_negative_rulesets` to `BaseImageGenerationTask.negative_rulesets`.
- File Manager Driver path logic has been improved.
  - `LocalFileManagerDriver.workdir` can now be a relative path or absolute path. Relative paths will be prefixed with the current working directory.
  - `AmazonS3FileManagerDriver.workdir` can now be a relative path or absolute path. Relative paths will be prefixed with `/`.
  - `GriptapeCloudFileManagerDriver.workdir` can now be a relative path or absolute path. Relative paths will be prefixed with `/`.
  - Paths passed to `LocalFileManagerDriver` can now be relative or absolute. Absolute paths will be used as-is.
- `BasePromptDriver.run` can now accept an Artifact in addition to a Prompt Stack.
- Improved `CsvExtractionEngine` prompts.
- Tweaked `PromptResponseRagModule` system prompt to yield answers more consistently.
- Removed `azure-core` and `azure-storage-blob` dependencies.
- `GriptapeCloudFileManagerDriver` no longer requires `drivers-file-manager-griptape-cloud` extra.
- `TrafilaturaWebScraperDriver` no longer sets `no_ssl` to `True` by default.
- `AmazonBedrockPromptDriver` not working without setting `max_tokens`.
- `BaseImageGenerationTask` no longer prevents setting `negative_rulesets` _and_ `negative_rules` at the same time.
- `StructureVisualizer` now renders `StructureRunTask`s with a `LocalStructureRunDriver`.
- `StructureVisualizer` to titlecase the node IDs to avoid Mermaid.js reserved keywords.
- Updated Tokenizer model-to-max tokens lookup logic for more flexible matching.
- `BaseTool` now logs Tool activity exceptions after catching them.
- `BaseTool` now deep copies activity params.

### Fixed

- Use of deprecated `pkg_resources` in `BaseTool`.
- Error when serializing `JsonArtifact`s.
- `GriptapeCloudVectorStoreDriver` not pulling `api_key` from `GT_CLOUD_API_KEY` environment variable.
- `MarqoVectorStoreDriver.query` failing when `include_metadata` is `True`.
- `with_contextvars` not properly wrapping functions in some cases.
- Crash when calling `ToolkitTask.run()` directly.
- `@activity` decorator overwriting injected kwargs with default values as `None`.
- Multiple calls to `RuleMixin.rulesets` resulting in duplicate Rulesets.
- `BaseTool` incorrectly checking for empty values.

## [0.34.3] - 2024-11-13

### Fixed

- `ActionsSubtask.before_run` and `ActionsSubtask.after_run` being called twice in `ToolkitTask` and `Tooltask`.

## [0.34.2] - 2024-11-07

### Fixed

- Restore human-friendly default `ImageArtifact` and `AudioArtifact` names with file type extension.

## [0.34.1] - 2024-11-05

### Added

- `WebScraperTool.text_chunker` default value for `max_tokens`.

### Fixed

- `WebScraperTool` not using `text_chunker` override.
- Breaking change in `Chat.handle_output` behavior.

## [0.34.0] - 2024-10-29

### Added

- `griptape.configs.logging.JsonFormatter` for formatting logs as JSON.
- Request/response debug logging to all Prompt Drivers.
- `griptape.schemas.UnionField` for serializing union fields.
- `BaseEventListener.flush_events()` to flush events from an Event Listener.
- Exponential backoff to `BaseEventListenerDriver` for retrying failed event publishing.
- `BaseTask.task_outputs` to get a dictionary of all task outputs. This has been added to `Workflow.context` and `Pipeline.context`.
- `Chat.input_fn` for customizing the input to the Chat utility.
- `GriptapeCloudFileManagerDriver` for managing files on Griptape Cloud.
- `BaseFileManagerDriver.load_artifact()` & `BaseFileManagerDriver.save_artifact()` for loading & saving artifacts as files.
- Events `BaseChunkEvent`, `TextChunkEvent`, `ActionChunkEvent`.
- `wrapt` dependency for more robust decorators.
- `BasePromptDriver.extra_params` for passing extra parameters not explicitly declared by the Driver.
- `RunnableMixin` which adds `on_before_run` and `on_after_run` hooks.
- `griptape.utils.with_contextvars` utility for running functions with the current `contextvars` context.

### Changed

- **BREAKING**: Removed `BaseEventListenerDriver.publish_event` `flush` argument. Use `BaseEventListenerDriver.flush_events()` instead.
- **BREAKING**: Renamed parameter `driver` on `EventListener` to `event_listener_driver`.
- **BREAKING**: Updated `EventListener.handler` return value behavior.
  - If `EventListener.handler` returns `None`, the event will not be published to the `event_listener_driver`.
  - If `EventListener.handler` is None, the event will be published to the `event_listener_driver` as-is.
- **BREAKING**: Removed `CompletionChunkEvent`.
- **BREAKING**: Moved `griptape.common.observable.observable` to `griptape.common.decorators.observable`.
- **BREAKING**: `AnthropicDriversConfig` no longer bundles `VoyageAiEmbeddingDriver`.
- **BREAKING**: Removed `HuggingFaceHubPromptDriver.params`, use `HuggingFaceHubPromptDriver.extra_params` instead.
- **BREAKING**: Removed `HuggingFacePipelinePromptDriver.params`, use `HuggingFacePipelinePromptDriver.extra_params` instead.
- **BREAKING**: Renamed `BaseTask.run` to `BaseTask.try_run`.
- **BREAKING**: Renamed `BaseTask.execute` to `BaseTask.run`.
- **BREAKING**: Renamed `BaseTask.can_execute` to `BaseTool.can_run`.
- **BREAKING**: Renamed `BaseTool.run` to `BaseTool.try_run`.
- **BREAKING**: Renamed `BaseTool.execute` to `BaseTool.run`.
- **BREAKING**: Renamed callables throughout the framework for consistency:
  - Renamed `LocalStructureRunDriver.structure_factory_fn` to `LocalStructureRunDriver.create_structure`.
  - Renamed `SnowflakeSqlDriver.connection_func` to `SnowflakeSqlDriver.get_connection`.
  - Renamed `CsvLoader.formatter_fn` to `CsvLoader.format_row`.
  - Renamed `SqlLoader.formatter_fn` to `SqlLoader.format_row`.
  - Renamed `CsvExtractionEngine.system_template_generator` to `CsvExtractionEngine.generate_system_template`.
  - Renamed `CsvExtractionEngine.user_template_generator` to `CsvExtractionEngine.generate_user_template`.
  - Renamed `JsonExtractionEngine.system_template_generator` to `JsonExtractionEngine.generate_system_template`.
  - Renamed `JsonExtractionEngine.user_template_generator` to `JsonExtractionEngine.generate_user_template`.
  - Renamed `PromptResponseRagModule.generate_system_template` to `PromptResponseRagModule.generate_system_template`.
  - Renamed `PromptTask.generate_system_template` to `PromptTask.generate_system_template`.
  - Renamed `ToolkitTask.generate_assistant_subtask_template` to `ToolkitTask.generate_assistant_subtask_template`.
  - Renamed `JsonSchemaRule.template_generator` to `JsonSchemaRule.generate_template`.
  - Renamed `ToolkitTask.generate_user_subtask_template` to `ToolkitTask.generate_user_subtask_template`.
  - Renamed `TextLoaderRetrievalRagModule.process_query_output_fn` to `TextLoaderRetrievalRagModule.process_query_output`.
  - Renamed `FuturesExecutorMixin.futures_executor_fn` to `FuturesExecutorMixin.create_futures_executor`.
  - Renamed `VectorStoreTool.process_query_output_fn` to `VectorStoreTool.process_query_output`.
  - Renamed `CodeExecutionTask.run_fn` to `CodeExecutionTask.on_run`.
  - Renamed `Chat.input_fn` to `Chat.handle_input`.
  - Renamed `Chat.output_fn` to `Chat.handle_output`.
  - Renamed `EventListener.handler` to `EventListener.on_event`.
- Updated `EventListener.handler` return type to `Optional[BaseEvent | dict]`.
- `BaseTask.parent_outputs` type has changed from `dict[str, str | None]` to `dict[str, BaseArtifact]`.
- `Workflow.context["parent_outputs"]` type has changed from `dict[str, str | None]` to `dict[str, BaseArtifact]`.
- `Pipeline.context["parent_output"]` has changed type from `str | None` to `BaseArtifact | None`.
- `_DefaultsConfig.logging_config` and `Defaults.drivers_config` are now lazily instantiated.
- `griptape.schemas.BaseSchema` now uses `griptape.schemas.UnionField` for `Union` fields.
- `BaseTask.add_parent`/`BaseTask.add_child` now only add the parent/child task to the structure if it is not already present.
- `BaseEventListener.flush_events()` to flush events from an Event Listener.
- `BaseEventListener` no longer requires a thread lock for batching events.
- Updated `ToolkitTask` system prompt to retry/fix actions when using native tool calling.
- `Chat` input now uses a slightly customized version of `Rich.prompt.Prompt` by default.
- `Chat` output now uses `Rich.print` by default.
- `Chat.output_fn`'s now takes an optional kwarg parameter, `stream`.
- Implemented `SerializableMixin` in `Structure`, `BaseTask`, `BaseTool`, and `TaskMemory`
- `@activity` decorated functions can now accept kwargs that are defined in the activity schema.
- Updated `ToolkitTask` system prompt to no longer mention `memory_name` and `artifact_namespace`.
- Models in `ToolkitTask` with native tool calling no longer need to provide their final answer as `Answer:`.
- `EventListener.event_types` will now listen on child types of any provided type.
- Only install Tool dependencies if the Tool provides a `requirements.txt` and the dependencies are not already met.
- Implemented `RunnableMixin` in `Structure`, `BaseTask`, and `BaseTool`.
- `EventBus`'s Event Listeners are now thread/coroutine-local. Event Listeners from the spawning thread will be automatically copied when using concurrent griptape features like Workflows.

### Fixed

- Structures not flushing events when not listening for `FinishStructureRunEvent`.
- `EventListener.event_types` and the argument to `BaseEventListenerDriver.handler` being out of sync.
- Models occasionally hallucinating `memory_name` and `artifact_namespace` into Tool schemas when using `ToolkitTask`.
- Models occasionally providing overly succinct final answers when using `ToolkitTask`.
- Exception getting raised in `FuturesExecutorMixin.__del__`.
- Issues when using `EventListener` as a context manager in a multi-threaded environment.

## [0.33.1] - 2024-10-11

### Fixed

- Pinned `cohere` at `~5.11.0` to resolve slow dependency resolution.
- Missing `exa-py` from `all` extra.

## [0.33.0] - 2024-10-09

## Added

- `Workflow.input_tasks` and `Workflow.output_tasks` to access the input and output tasks of a Workflow.
- Ability to pass nested list of `Tasks` to `Structure.tasks` allowing for more complex declarative Structure definitions.
- `TavilyWebSearchDriver` to integrate Tavily's web search capabilities.
- `ExaWebSearchDriver` to integrate Exa's web search capabilities.
- `Workflow.outputs` to access the outputs of a Workflow.
- `BaseFileLoader` for Loaders that load from a path.
- `BaseLoader.fetch()` method for fetching data from a source.
- `BaseLoader.parse()` method for parsing fetched data.
- `BaseFileManager.encoding` to specify the encoding when loading and saving files.
- `BaseWebScraperDriver.extract_page()` method for extracting data from an already scraped web page.
- `TextLoaderRetrievalRagModule.chunker` for specifying the chunking strategy.
- `file_utils.get_mime_type` utility for getting the MIME type of a file.
- `BaseRulesetDriver` for loading a `Ruleset` from an external source.
  - `LocalRulesetDriver` for loading a `Ruleset` from a local `.json` file.
  - `GriptapeCloudRulesetDriver` for loading a `Ruleset` resource from Griptape Cloud.
- Parameter `alias` on `GriptapeCloudConversationMemoryDriver` for fetching a Thread by alias.
- Basic support for OpenAi Structured Output via `OpenAiChatPromptDriver.response_format` parameter.
- Ability to pass callable to `activity.schema` for dynamic schema generation.

### Changed

- **BREAKING**: Renamed parameters on several classes to `client`:
  - `bedrock_client` on `AmazonBedrockCohereEmbeddingDriver`.
  - `bedrock_client` on `AmazonBedrockCohereEmbeddingDriver`.
  - `bedrock_client` on `AmazonBedrockTitanEmbeddingDriver`.
  - `bedrock_client` on `AmazonBedrockImageGenerationDriver`.
  - `bedrock_client` on `AmazonBedrockImageQueryDriver`.
  - `bedrock_client` on `AmazonBedrockPromptDriver`.
  - `sagemaker_client` on `AmazonSageMakerJumpstartEmbeddingDriver`.
  - `sagemaker_client` on `AmazonSageMakerJumpstartPromptDriver`.
  - `sqs_client` on `AmazonSqsEventListenerDriver`.
  - `iotdata_client` on `AwsIotCoreEventListenerDriver`.
  - `s3_client` on `AmazonS3FileManagerDriver`.
  - `s3_client` on `AwsS3Tool`.
  - `iam_client` on `AwsIamTool`.
  - `pusher_client` on `PusherEventListenerDriver`.
  - `mq` on `MarqoVectorStoreDriver`.
  - `model_client` on `GooglePromptDriver`.
  - `model_client` on `GoogleTokenizer`.
- **BREAKING**: Renamed parameter `pipe` on `HuggingFacePipelinePromptDriver` to `pipeline`.
- **BREAKING**: Removed `BaseFileManager.default_loader` and `BaseFileManager.loaders`.
- **BREAKING**: Loaders no longer chunk data, use a Chunker to chunk the data.
- **BREAKING**: Removed `fileutils.load_file` and `fileutils.load_files`.
- **BREAKING**: Removed `loaders-dataframe` and `loaders-audio` extras as they are no longer needed.
- **BREKING**: `TextLoader`, `PdfLoader`, `ImageLoader`, and `AudioLoader` now take a `str | PathLike` instead of `bytes`. Passing `bytes` is still supported but deprecated.
- **BREAKING**: Removed `DataframeLoader`.
- **BREAKING**: Update `pypdf` dependency to `^5.0.1`.
- **BREAKING**: Update `redis` dependency to `^5.1.0`.
- **BREAKING**: Remove `torch` extra from `transformers` dependency. This must be installed separately.
- **BREAKING**: Split `BaseExtractionEngine.extract` into `extract_text` and `extract_artifacts` for consistency with `BaseSummaryEngine`.
- **BREAKING**: `BaseExtractionEngine` no longer catches exceptions and returns `ErrorArtifact`s.
- **BREAKING**: `JsonExtractionEngine.template_schema` is now required.
- **BREAKING**: `CsvExtractionEngine.column_names` is now required.
- **BREAKING**: Renamed`RuleMixin.all_rulesets` to `RuleMixin.rulesets`.
- **BREAKING**: Renamed `GriptapeCloudKnowledgeBaseVectorStoreDriver` to `GriptapeCloudVectorStoreDriver`.
- **BREAKING**: `OpenAiChatPromptDriver.response_format` is now a `dict` instead of a `str`.
- `MarkdownifyWebScraperDriver.DEFAULT_EXCLUDE_TAGS` now includes media/blob-like HTML tags
- `StructureRunTask` now inherits from `PromptTask`.
- Several places where API clients are initialized are now lazy loaded.
- `BaseVectorStoreDriver.upsert_text_artifacts` now returns a list or dictionary of upserted vector ids.
- `LocalFileManagerDriver.workdir` is now optional.
- `filetype` is now a core dependency.
- `FileManagerTool` now uses `filetype` for more accurate file type detection.
- `BaseFileLoader.load_file()` will now either return a `TextArtifact` or a `BlobArtifact` depending on whether `BaseFileManager.encoding` is set.
- `Structure.output`'s type is now `BaseArtifact` and raises an exception if the output is `None`.
- `JsonExtractionEngine.extract_artifacts` now returns a `ListArtifact[JsonArtifact]`.
- `CsvExtractionEngine.extract_artifacts` now returns a `ListArtifact[CsvRowArtifact]`.
- Remove `manifest.yml` requirements for custom tool creation.

### Fixed

- Anthropic native Tool calling.
- Empty `ActionsSubtask.thought` being logged.
- `RuleMixin` no longer prevents setting `rulesets` _and_ `rules` at the same time.
- `PromptTask` will merge in its Structure's Rulesets and Rules.
- `PromptTask` not checking whether Structure was set before building Prompt Stack.
- `BaseTask.full_context` context being empty when not connected to a Structure.
- Tool calling when using `OpenAiChatPromptDriver` with Groq.

## [0.32.0] - 2024-09-17

### Added

- `BaseArtifact.to_bytes()` method to convert an Artifact's value to bytes.
- `BlobArtifact.base64` property for converting a `BlobArtifact`'s value to a base64 string.
- `CsvLoader`/`SqlLoader`/`DataframeLoader` `formatter_fn` field for customizing how SQL results are formatted into `TextArtifact`s.
- `AzureOpenAiTextToSpeechDriver`.
- `JsonSchemaRule` for instructing the LLM to output a JSON object that conforms to a schema.
- Ability to use Event Listeners as Context Managers for temporarily setting the Event Bus listeners.
- Ability to use Drivers Configs as Context Managers for temporarily setting the default Drivers.
- Generic type support to `ListArtifact`.
- Iteration support to `ListArtifact`.

### Changed

- **BREAKING**: Removed `CsvRowArtifact`. Use `TextArtifact` instead.
- **BREAKING**: Removed `DataframeLoader`.
- **BREAKING**: Removed `MediaArtifact`, use `ImageArtifact` or `AudioArtifact` instead.
- **BREAKING**: `CsvLoader` and `SqlLoader` now return `ListArtifact[TextArtifact]`.
- **BREAKING**: Removed `ImageArtifact.media_type`.
- **BREAKING**: Removed `AudioArtifact.media_type`.
- **BREAKING**: Removed `BlobArtifact.dir_name`.
- **BREAKING**: Moved `ImageArtifact.prompt` and `ImageArtifact.model` into `ImageArtifact.meta`.
- **BREAKING**: `ImageArtifact.format` is now required.
- **BREAKING**: Removed the `__all__` declaration from the `griptape.mixins` module.
- Updated `JsonArtifact` value converter to properly handle more types.
- `AudioArtifact` now subclasses `BlobArtifact` instead of `MediaArtifact`.
- `ImageArtifact` now subclasses `BlobArtifact` instead of `MediaArtifact`.
- Removed `__add__` method from `BaseArtifact`, implemented it where necessary.

### Fixed

- Crash when passing "empty" Artifacts or no Artifacts to `CohereRerankDriver`.

## [0.31.0] - 2024-09-03

**Note**: This release includes breaking changes. Please refer to the [Migration Guide](./MIGRATION.md#030x-to-031x) for details.

### Added

- Parameter `meta: dict` on `BaseEvent`.
- `AzureOpenAiTextToSpeechDriver`.
- Ability to use Event Listeners as Context Managers for temporarily setting the Event Bus listeners.
- `JsonSchemaRule` for instructing the LLM to output a JSON object that conforms to a schema.
- Ability to use Drivers Configs as Context Managers for temporarily setting the default Drivers.

### Changed

- **BREAKING**: Drivers, Loaders, and Engines now raise exceptions rather than returning `ErrorArtifacts`.
- **BREAKING**: Parameter `driver` on `BaseConversationMemory` renamed to `conversation_memory_driver`.
- **BREAKING**: `BaseConversationMemory.add_to_prompt_stack` now takes a `prompt_driver` parameter.
- **BREAKING**: `BaseConversationMemoryDriver.load` now returns `tuple[list[Run], dict]`. This represents the runs and metadata.
- **BREAKING**: `BaseConversationMemoryDriver.store` now takes `runs: list[Run]` and `metadata: dict` as input.
- **BREAKING**: Parameter `file_path` on `LocalConversationMemoryDriver` renamed to `persist_file` and is now type `Optional[str]`.
- **BREAKING**: Removed the `__all__` declaration from the `griptape.mixins` module.
- `Defaults.drivers_config.conversation_memory_driver` now defaults to `LocalConversationMemoryDriver` instead of `None`.
- `CsvRowArtifact.to_text()` now includes the header.

### Fixed

- Parsing streaming response with some OpenAI compatible services.
- Issue in `PromptSummaryEngine` if there are no artifacts during recursive summarization.
- Issue in `GooglePromptDriver` using Tools with no schema.
- Missing `maxTokens` inference parameter in `AmazonBedrockPromptDriver`.
- Incorrect model in `OpenAiDriverConfig`'s `text_to_speech_driver`.
- Crash when using `CohereRerankDriver` with `CsvRowArtifact`s.
- Crash when passing "empty" Artifacts or no Artifacts to `CohereRerankDriver`.

## [0.30.2] - 2024-08-26

### Fixed

- Ensure thread safety when publishing events by adding a thread lock to batch operations in `BaseEventListenerDriver`.
- `FileManagerTool` failing to save Artifacts created by `ExtractionTool` with a `CsvExtractionEngine`.

## [0.30.1] - 2024-08-21

### Fixed

- `CsvExtractionEngine` not using provided `Ruleset`s.
- Docs examples for Extraction Engines not properly passing in schemas.

## [0.30.0] - 2024-08-20

### Added

- `AstraDbVectorStoreDriver` to support DataStax Astra DB as a vector store.
- Ability to set custom schema properties on Tool Activities via `extra_schema_properties`.
- Parameter `structure` to `BaseTask`.
- Method `try_find_task` to `Structure`.
- `TranslateQueryRagModule` `RagEngine` module for translating input queries.
- Global event bus, `griptape.events.EventBus`, for publishing and subscribing to events.
- Global object, `griptape.configs.Defaults`, for setting default values throughout the framework.
- Unique name generation for all `RagEngine` modules.
- `ExtractionTool` for having the LLM extract structured data from text.
- `PromptSummaryTool` for having the LLM summarize text.
- `QueryTool` for having the LLM query text.
- Support for bitshift composition in `BaseTask` for adding parent/child tasks.
- `JsonArtifact` for handling de/seralization of values.
- `Chat.logger_level` for setting what the `Chat` utility sets the logger level to.
- `FuturesExecutorMixin` to DRY up and optimize concurrent code across multiple classes.
- `utils.execute_futures_list_dict` for executing a dict of lists of futures.
- `GriptapeCloudConversationMemoryDriver` to store conversation history in Griptape Cloud.
- `griptape.utils.decorators.lazy_property` for creating lazy properties.

### Changed

- **BREAKING**: Removed all uses of `EventPublisherMixin` in favor of `EventBus`.
- **BREAKING**: Removed `EventPublisherMixin`.
- **BREAKING**: Removed `Pipeline.prompt_driver` and `Workflow.prompt_driver`. Set this via `griptape.configs.Defaults.drivers.prompt_driver` instead. `Agent.prompt_driver` has not been removed.
- **BREAKING**: Removed `Pipeline.stream` and `Workflow.stream`. Set this via `griptape.configs.Defaults.drivers.prompt_driver.stream` instead. `Agent.stream` has not been removed.
- **BREAKING**: Removed `Structure.embedding_driver`, set this via `griptape.configs.Defaults.drivers.embedding_driver` instead.
- **BREAKING**: Removed `Structure.custom_logger` and `Structure.logger_level`, set these via `logging.getLogger(griptape.configs.Defaults.logger_name)` instead.
- **BREAKING**: Removed `BaseStructureConfig.merge_config`.
- **BREAKING**: Renamed `StructureConfig` to `DriversConfig`, moved to `griptape.configs.drivers` and renamed fields accordingly.
- **BREAKING**: `RagContext.output` was changed to `RagContext.outputs` to support multiple outputs. All relevant RAG modules were adjusted accordingly.
- **BREAKING**: Removed before and after response modules from `ResponseRagStage`.
- **BREAKING**: Moved ruleset and metadata ingestion from standalone modules to `PromptResponseRagModule`.
- **BREAKING**: Dropped `Client` from all Tool names for better naming consistency.
- **BREAKING**: Dropped `_client` suffix from all Tool packages.
- **BREAKING**: Added `Tool` suffix to all Tool names for better naming consistency.
- **BREAKING**: Removed `TextArtifactStorage.query` and `TextArtifactStorage.summarize`.
- **BREAKING**: Removed `TextArtifactStorage.rag_engine`, and `TextArtifactStorage.retrieval_rag_module_name`.
- **BREAKING**: Removed `TextArtifactStorage.summary_engine`, `TextArtifactStorage.csv_extraction_engine`, and `TextArtifactStorage.json_extraction_engine`.
- **BREAKING**: Removed `TaskMemory.summarize_namespace` and `TaskMemory.query_namespace`.
- **BREAKING**: Removed `Structure.rag_engine`.
- **BREAKING**: Split `JsonExtractionEngine.template_generator` into `JsonExtractionEngine.system_template_generator` and `JsonExtractionEngine.user_template_generator`.
- **BREAKING**: Split `CsvExtractionEngine.template_generator` into `CsvExtractionEngine.system_template_generator` and `CsvExtractionEngine.user_template_generator`.
- **BREAKING**: Changed `JsonExtractionEngine.template_schema` from a `run` argument to a class attribute.
- **BREAKING**: Changed `CsvExtractionEngine.column_names` from a `run` argument to a class attribute.
- **BREAKING**: Removed `JsonExtractionTask`, and `CsvExtractionTask` use `ExtractionTask` instead.
- **BREAKING**: Removed `TaskMemoryClient`, use `QueryClient`, `ExtractionTool`, or `PromptSummaryTool` instead.
- **BREAKING**: `BaseTask.add_parent/child` now take a `BaseTask` instead of `str | BaseTask`.
- Engines that previously required Drivers now pull from `griptape.configs.Defaults.drivers_config` by default.
- `BaseTask.add_parent/child` will now call `self.structure.add_task` if possible.
- `BaseTask.add_parent/child` now returns `self`, allowing for chaining.
- `Chat` now sets the `griptape` logger level to `logging.ERROR`, suppressing all logs except for errors.

### Fixed

- `JsonExtractionEngine` failing to parse json when the LLM outputs more than just the json.
- Exception when adding `ErrorArtifact`'s to the Prompt Stack.
- Concurrency bug in `BaseVectorStoreDriver.upsert_text_artifacts`.
- Schema issues with Tools that use lists.
- Issue with native Tool calling and streaming with `GooglePromptDriver`.
- Description not being used properly in `StructureRunTool`.

## [0.29.2] - 2024-08-16

### Fixed

- `Workflow` threads not being properly cleaned up after completion.
- Crash when `ToolAction`s were missing output due to an `ActionsSubtask` exception.

## [0.29.1] - 2024-08-02

### Changed

- Remove `BaseTextArtifact`, revert `CsvRowArtifact` to subclass `TextArtifact`.

### Fixed

- Missing extra for `drivers-text-to-speech-elevenlabs`.

## [0.29.0] - 2024-07-30

### Added

- Native function calling support to `OpenAiChatPromptDriver`, `AzureOpenAiChatPromptDriver`, `AnthropicPromptDriver`, `AmazonBedrockPromptDriver`, `GooglePromptDriver`, `OllamaPromptDriver`, and `CoherePromptDriver`.
- `OllamaEmbeddingDriver` for generating embeddings with Ollama.
- `GriptapeCloudKnowledgeBaseVectorStoreDriver` to query Griptape Cloud Knowledge Bases.
- `GriptapeCloudEventListenerDriver.api_key` defaults to the value in the `GT_CLOUD_API_KEY` environment variable.
- `BaseObservabilityDriver` as the base class for all Observability Drivers.
- `DummyObservabilityDriver` as a no-op Observability Driver.
- `OpenTelemetryObservabilityDriver` for sending observability data to an open telemetry collector or vendor.
- `GriptapeCloudObservabilityDriver` for sending observability data to Griptape Cloud.
- `DatadogObservabilityDriver` for sending observability data to a Datadog Agent.
- `Observability` context manager for enabling observability and configuring which Observability Driver to use.
- `@observable` decorator for selecting which functions/methods to provide observability for.
- `GenericArtifact` for storing any data.
- `BaseTextArtifact` for text-based Artifacts to subclass.
- `HuggingFacePipelineImageGenerationDriver` for generating images locally with HuggingFace pipelines.
- `BaseImageGenerationPipelineDriver` as the base class for drivers interfacing with HuggingFace image generation pipelines.
- `StableDiffusion3ImageGenerationPipelineDriver` for local text-to-image generation using a Stable Diffusion 3 pipeline.
- `StableDiffusion3Img2ImgImageGenerationPipelineDriver` for local image-to-image generation using a Stable Diffusion 3 pipeline.
- `StableDiffusion3ControlNetImageGenerationPipelineDriver` for local ControlNet image generation using a Stable Diffusion 3 pipeline.
- Optional `params` field to `WebSearch`'s `search` schema that the LLM can be steered into using.

### Changed

- **BREAKING**: `BaseVectorStoreDriver.upsert_text_artifacts` optional arguments are now keyword-only arguments.
- **BREAKING**: `BaseVectorStoreDriver.upsert_text_artifact` optional arguments are now keyword-only arguments.
- **BREAKING**: `BaseVectorStoreDriver.upsert_text` optional arguments are now keyword-only arguments.
- **BREAKING**: `BaseVectorStoreDriver.does_entry_exist` optional arguments are now keyword-only arguments.
- **BREAKING**: `BaseVectorStoreDriver.load_artifacts` optional arguments are now keyword-only arguments.
- **BREAKING**: `BaseVectorStoreDriver.upsert_vector` optional arguments are now keyword-only arguments.
- **BREAKING**: `BaseVectorStoreDriver.query` optional arguments are now keyword-only arguments.
- **BREAKING**: `EventListener.publish_event`'s `flush` argument is now a keyword-only argument.
- **BREAKING**: `BaseEventListenerDriver.publish_event`'s `flush` argument is now a keyword-only argument.
- **BREAKING**: Renamed `DummyException` to `DummyError` for pep8 naming compliance.
- **BREAKING**: Migrate to `sqlalchemy` 2.0.
- **BREAKING**: Make `sqlalchemy` an optional dependency.
- **BREAKING**: Renamed `drivers-sql-redshift` to `drivers-sql-amazon-redshift`
- **BREAKING**: Renamed `drivers-prompt-huggingface` extra to `drivers-prompt-huggingface-hub`.
- **BREAKING**: Renamed `drivers-vector-postgresql` extra to `drivers-vector-pgvector`.
- **BREAKING**: Update `marqo` dependency to `^3.7.0`.
- **BREAKING**: Removed `drivers-sql-postgresql` extra. Use `drivers-sql` extra and install necessary drivers (i.e. `psycopg2`) separately.
- **BREAKING**: `api_key` and `search_id` are now required fields in `GoogleWebSearchDriver`.
- **BREAKING**: `web_search_driver` is now required fields in the `WebSearch` Tool.
- `GoogleWebSearchDriver` and `DuckDuckGoWebSearchDriver` now use `kwargs` passed to the `run` method.
- Removed unnecessary `sqlalchemy-redshift` dependency in `drivers-sql-amazon-redshift` extra.
- Removed unnecessary `transformers` dependency in `drivers-prompt-huggingface` extra.
- Removed unnecessary `huggingface-hub` dependency in `drivers-prompt-huggingface-pipeline` extra.
- `CsvRowArtifact` now inherits from `BaseTextArtifact`.
- `TextArtifact` now inherits from `BaseTextArtifact`.

### Fixed

- Parameter `count` for `QdrantVectorStoreDriver.query` now optional as per documentation.
- Path issues on Windows with `LocalFileManagerDriver` and `AmazonS3FileManagerDriver`.

## [0.28.2] - 2024-07-12

### Fixed

- Conversation Memory being incorrectly inserted into the `PromptTask.prompt_stack` when no system content is present.

## [0.28.1] - 2024-07-10

### Fixed

- Sending empty system content in `PromptTask`.
- Throttling issues with `DuckDuckGoWebSearchDriver`.

## [0.28.0] - 2024-07-09

### Added

- `RagEngine` is an abstraction for implementing modular RAG pipelines.
  - `RagContext` is a container object for passing around RAG context.
  - RAG stages:
    - `QueryRagStage` for parsing and expanding queries.
    - `RetrievalRagStage` for retrieving content.
    - `ResponseRagStage` for augmenting and generating outputs.
  - RAG modules:
    - Retrieval:
      - `VectorStoreRetrievalRagModule` for retrieving text chunks from vector stores.
      - `TextLoaderRetrievalRagModule` for retrieving data with text loaders in real time.
      - `TextChunksRerankRagModule` for re-ranking retrieved results.
    - Response:
      - `MetadataBeforeResponseRagModule` for appending metadata.
      - `RulesetsBeforeResponseRagModule` for appending rulesets.
      - `PromptResponseRagModule` for generating responses based on retrieved text chunks.
      - `TextChunksResponseRagModule` for responding with retrieved text chunks.
      - `FootnotePromptResponseRagModule` for responding with automatic footnotes from text chunk references.
- `RagClient` tool for exposing `RagEngines` to LLM agents.
- `RagTask` task for including `RagEngines` in any structure.
- Rerank drivers:
  - `CohereRerankDriver` for using the Cohere rerank API.
- `utils.execute_futures_list()` for executing a list of futures.
- `LocalVectorStoreDriver.persist_file` for persisting vectors and chunks in a text file.
- `Entry.to_artifact()` for easy vector store entry conversions into Griptape artifacts.
- `BaseVectorStoreDriver.does_entry_exist()` to check if an entry exists in the vector store.
- `GoogleWebSearchDriver` to web search with the Google Customsearch API.
- `DuckDuckGoWebSearchDriver` to web search with the DuckDuckGo search SDK.
- `ProxyWebScraperDriver` to web scrape using proxies.
- Parameter `session` on `AmazonBedrockStructureConfig`.
- Parameter `meta` on `TextArtifact`.
- `VectorStoreClient` improvements:
  - `VectorStoreClient.query_params` dict for custom query params.
  - `VectorStoreClient.process_query_output_fn` for custom query output processing logic.
- Parameter `fail_fast` to `Structure`.
- `BooleanArtifact` for handling boolean values.
- `typos` to dev dependencies to catch typos in code/docs.
- `Message` for storing messages in a `PromptStack`. Messages consist of a role, content, and usage.
- `DeltaMessage` for storing partial messages in a `PromptStack`. Multiple `DeltaMessage` can be combined to form a `Message`.
- `TextMessageContent` for storing textual content in a `Message`.
- `ImageMessageContent` for storing image content in a `Message`.
- Support for adding `TextArtifact`s, `ImageArtifact`s, and `ListArtifact`s to `PromptStack`.
- Support for image inputs to `OpenAiChatPromptDriver`, `AzureOpenAiChatPromptDriver`, `AmazonBedrockPromptDriver`, `AnthropicPromptDriver`, and `GooglePromptDriver`.
- Input/output token usage metrics to all Prompt Drivers.
- `FinishPromptEvent.input_token_count` and `FinishPromptEvent.output_token_count`.
- Support for storing Artifacts as inputs/outputs in Conversation Memory Runs.
- `Agent.input` for passing Artifacts as input.
- Support for `PromptTask`s to take `TextArtifact`s, `ImageArtifact`s, and `ListArtifact`s as input.
- Parameters `sort_key` and `sort_key_value` on `AmazonDynamoDbConversationMemoryDriver` for tables with sort keys.
- `Reference` for supporting artifact citations in loaders and RAG engine modules.

### Changed

- **BREAKING**: Moved/renamed `griptape.utils.PromptStack` to `griptape.common.PromptStack`.
- **BREAKING**: Renamed `PromptStack.inputs` to `PromptStack.messages`.
- **BREAKING**: Moved `PromptStack.USER_ROLE`, `PromptStack.ASSISTANT_ROLE`, and `PromptStack.SYSTEM_ROLE` to `Message`.
- **BREAKING**: Updated return type of `PromptDriver.try_run` from `TextArtifact` to `Message`.
- **BREAKING**: Updated return type of `PromptDriver.try_stream` from `Iterator[TextArtifact]` to `Iterator[DeltaMessage]`.
- **BREAKING**: Removed `BasePromptEvent.token_count` in favor of `FinishPromptEvent.input_token_count` and `FinishPromptEvent.output_token_count`.
- **BREAKING**: Removed `StartPromptEvent.prompt`. Use `StartPromptEvent.prompt_stack` instead.
- **BREAKING**: Removed `Agent.input_template` in favor of `Agent.input`.
- **BREAKING**: `BasePromptDriver.run` now returns a `Message` instead of a `TextArtifact`. For compatibility, `Message.value` contains the Message's Artifact value
- **BREAKING**: `BaseVectorStoreDriver.upsert_text_artifact()` and `BaseVectorStoreDriver.upsert_text()` use artifact/string values to generate `vector_id` if it wasn't implicitly passed. This change ensures that we don't generate embeddings for the same content every time.
- **BREAKING**: Removed `VectorQueryEngine` in favor of `RagEngine`.
- **BREAKING**: Removed `TextQueryTask` in favor of `RagTask`.
- **BREAKING**: `TextArtifactStorage` now requires `vector_store_driver` and `rag_engine` in place of `vector_query_engine`.
- **BREAKING**: Moved `load_artifacts()` from `BaseQueryEngine` to `BaseVectorStoreDriver`.
- **BREAKING**: Merged `BaseVectorStoreDriver.QueryResult` into `BaseVectorStoreDriver.Entry`.
- **BREAKING**: Replaced `query_engine` with `vector_store_driver` in `VectorStoreClient`.
- **BREAKING**: removed parameters `google_api_lang`, `google_api_key`, `google_api_search_id`, `google_api_country` on `WebSearch` in favor of `web_search_driver`.
- **BREAKING**: removed `VectorStoreClient.top_n` and `VectorStoreClient.namespace` in favor of `VectorStoreClient.query_params`.
- **BREAKING**: All `futures_executor` fields renamed to `futures_executor_fn` and now accept callables instead of futures; wrapped all future `submit` calls with the `with` block to address future executor shutdown issues.
- `GriptapeCloudKnowledgeBaseClient` migrated to `/search` api.
- Default Prompt Driver model in `GoogleStructureConfig` to `gemini-1.5-pro`.

### Fixed

- `CoherePromptDriver` to properly handle empty history.
- `StructureVisualizer.to_url()` by wrapping task IDs in single quotes.

## [0.27.2] - 2024-06-27

### Fixed

- Avoid adding duplicate Tokenizer stop sequences in a `ToolkitTask`.
- Fixed token count calculation in `VectorQueryEngine`.

## [0.27.1] - 2024-06-20

### Added

- Support for Claude 3.5 Sonnet in `AnthropicPromptDriver` and `AmazonBedrockPromptDriver`.

### Changed

- Base Tool schema so that `input` is optional when no Tool Activity schema is set.
- Tool Task system prompt for better results with lower-end models.
- Default Prompt Driver model to Claude 3.5 Sonnet in `AnthropicStructureConfig` and `AmazonBedrockStructureConfig.`

## [0.27.0] - 2024-06-19

### Added

- `BaseTask.add_child()` to add a child task to a parent task.
- `BaseTask.add_children()` to add multiple child tasks to a parent task.
- `BaseTask.add_parent()` to add a parent task to a child task.
- `BaseTask.add_parents()` to add multiple parent tasks to a child task.
- `Structure.resolve_relationships()` to resolve asymmetrically defined parent/child relationships. In other words, if a parent declares a child, but the child does not declare the parent, the parent will automatically be added as a parent of the child when running this method. The method is invoked automatically by `Structure.before_run()`.
- `CohereEmbeddingDriver` for using Cohere's embeddings API.
- `CohereStructureConfig` for providing Structures with quick Cohere configuration.
- `AmazonSageMakerJumpstartPromptDriver.inference_component_name` for setting the `InferenceComponentName` parameter when invoking an endpoint.
- `AmazonSageMakerJumpstartEmbeddingDriver.inference_component_name` for setting the `InferenceComponentName` parameter when invoking an endpoint.
- `AmazonSageMakerJumpstartEmbeddingDriver.custom_attributes` for setting custom attributes when invoking an endpoint.
- `ToolkitTask.response_stop_sequence` for overriding the default Chain of Thought stop sequence.
- `griptape.utils.StructureVisualizer` for visualizing Workflow structures with Mermaid.js
- `BaseTask.parents_outputs` to get the textual output of all parent tasks.
- `BaseTask.parents_output_text` to get a concatenated string of all parent tasks' outputs.
- `parents_output_text` to Workflow context.
- `OllamaPromptModelDriver` for using models with Ollama.
- Parameter `output` on `Structure` as a convenience for `output_task.output`

### Changed

- **BREAKING**: `Workflow` no longer modifies task relationships when adding tasks via `tasks` init param, `add_tasks()` or `add_task()`. Previously, adding a task would automatically add the previously added task as its parent. Existing code that relies on this behavior will need to be updated to explicitly add parent/child relationships using the API offered by `BaseTask`.
- **BREAKING**: Removed `AmazonBedrockPromptDriver.prompt_model_driver` as it is no longer needed with the `AmazonBedrockPromptDriver` Converse API implementation.
- **BREAKING**: Removed `BedrockClaudePromptModelDriver`.
- **BREAKING**: Removed `BedrockJurassicPromptModelDriver`.
- **BREAKING**: Removed `BedrockLlamaPromptModelDriver`.
- **BREAKING**: Removed `BedrockTitanPromptModelDriver`.
- **BREAKING**: Removed `BedrockClaudeTokenizer`, use `SimpleTokenizer` instead.
- **BREAKING**: Removed `BedrockJurassicTokenizer`, use `SimpleTokenizer` instead.
- **BREAKING**: Removed `BedrockLlamaTokenizer`, use `SimpleTokenizer` instead.
- **BREAKING**: Removed `BedrockTitanTokenizer`, use `SimpleTokenizer` instead.
- **BREAKING**: Removed `OpenAiChatCompletionPromptDriver` as it uses the legacy [OpenAi Completions API](https://platform.openai.com/docs/api-reference/completions).
- **BREAKING**: Removed `BasePromptDriver.count_tokens()`.
- **BREAKING**: Removed `BasePromptDriver.max_output_tokens()`.
- **BREAKING**: Moved/renamed `PromptStack.add_to_conversation_memory` to `BaseConversationMemory.add_to_prompt_stack`.
- **BREAKING**: Moved `griptape.constants.RESPONSE_STOP_SEQUENCE` to `ToolkitTask`.
- **BREAKING**: Renamed `AmazonSagemakerPromptDriver` to `AmazonSageMakerJumpstartPromptDriver`.
- **BREAKING**: Removed `SagemakerFalconPromptModelDriver`, use `AmazonSageMakerJumpstartPromptDriver` instead.
- **BREAKING**: Removed `SagemakerLlamaPromptModelDriver`, use `AmazonSageMakerJumpstartPromptDriver` instead.
- **BREAKING**: Renamed `AmazonSagemakerEmbeddingDriver` to `AmazonSageMakerJumpstartEmbeddingDriver`.
- **BREAKING**: Removed `SagemakerHuggingfaceEmbeddingModelDriver`, use `AmazonSageMakerJumpstartEmbeddingDriver` instead.
- **BREAKING**: Removed `SagemakerTensorflowHubEmbeddingModelDriver`, use `AmazonSageMakerJumpstartEmbeddingDriver` instead.
- **BREAKING**: `AmazonSageMakerJumpstartPromptDriver.model` parameter, which gets passed to `SageMakerRuntime.Client.invoke_endpoint` as `EndpointName`, is now renamed to `AmazonSageMakerPromptDriver.endpoint`.
- **BREAKING**: Removed parameter `template_generator` on `PromptSummaryEngine` and added parameters `system_template_generator` and `user_template_generator`.
- **BREAKING**: Removed template `engines/summary/prompt_summary.j2` and added templates `engines/summary/system.j2` and `engines/summary/user.j2`.
- `ToolkitTask.RESPONSE_STOP_SEQUENCE` is now only added when using `ToolkitTask`.
- Updated Prompt Drivers to use `BasePromptDriver.max_tokens` instead of using `BasePromptDriver.max_output_tokens()`.
- Improved error message when `GriptapeCloudKnowledgeBaseClient` does not have a description set.
- Updated `AmazonBedrockPromptDriver` to use [Converse API](https://docs.aws.amazon.com/bedrock/latest/userguide/conversation-inference.html).
- `Structure.before_run()` now automatically resolves asymmetrically defined parent/child relationships using the new `Structure.resolve_relationships()`.
- Updated `HuggingFaceHubPromptDriver` to use `transformers`'s `apply_chat_template`.
- Updated `HuggingFacePipelinePromptDriver` to use chat features of `transformers.TextGenerationPipeline`.
- Updated `CoherePromptDriver` to use Cohere's latest SDK.
- Moved Task reset logic for all Structures to `Structure.before_run`.
- Updated default prompt templates for `PromptSummaryEngine`.
- Updated template `templates/tasks/tool_task/system.j2`.

### Fixed

- `Workflow.insert_task()` no longer inserts duplicate tasks when given multiple parent tasks.
- Performance issue in `OpenAiChatPromptDriver` when extracting unused rate-limiting headers.
- Streaming not working when using deprecated `Structure.stream` field.
- Raw Tool output being lost when being executed by ActionsSubtask.
- Re-order Workflow tasks on every task execution wave.
- `Workflow.insert_task()` enumerates by parent id equality, opposed to object equality.
- Web Loader to catch Exceptions and properly return an ErrorArtifact.
- Conversation Memory entry only added if `output_task.output` is not `None` on all `Structures`
- `TextArtifacts` contained in `ListArtifact` returned by `WebSearch.search` to properly formatted stringified JSON.
- Structure run args not being set immediately.
- Input and output logging in BaseAudioInputTasks and BaseAudioGenerationTasks
- Validation of `max_tokens` < 0 on `BaseChunker`

## [0.26.0] - 2024-06-04

### Added

- `AzureOpenAiStructureConfig` for providing Structures with all Azure OpenAI Driver configuration.
- `AzureOpenAiVisionImageQueryDriver` to support queries on images using Azure's OpenAI Vision models.
- `AudioLoader` for loading audio content into an `AudioArtifact`.
- `AudioTranscriptionTask` and `AudioTranscriptionClient` for transcribing audio content in Structures.
- `OpenAiAudioTranscriptionDriver` for integration with OpenAI's speech-to-text models, including Whisper.
- Parameter `env` to `BaseStructureRunDriver` to set environment variables for a Structure Run.
- `PusherEventListenerDriver` to enable sending of framework events over a Pusher WebSocket.

### Changed

- **BREAKING**: Updated OpenAI-based image query drivers to remove Vision from the name.
- **BREAKING**: `off_prompt` now defaults to `False` on all Tools, making Task Memory something that must be explicitly opted into.
- **BREAKING**: Removed `StructureConfig.global_drivers`. Pass Drivers directly to the Structure Config instead.
- **BREAKING**: Removed `StructureConfig.task_memory` in favor of configuring directly on the Structure.
- **BREAKING**: Updated OpenAI-based image query drivers to remove Vision from the name.
- **BREAKING**: `off_prompt` now defaults to `False` on all Tools, making Task Memory something that must be explicitly opted into.
- **BREAKING**: `AmazonSageMakerPromptDriver.model` parameter, which gets passed to `SageMakerRuntime.Client.invoke_endpoint` as `EndpointName`, is now renamed to `AmazonSageMakerPromptDriver.endpoint`.
- **BREAKING**: `AmazonSageMakerPromptDriver.model` parameter is now optional being passed to `SageMakerRuntime.Client.invoke_endpoint` as `InferenceComponentName` (instead of `EndpointName`).
- **BREAKING**: `SageMakerLlamaPromptModelDriver` modified to exclusively support the Llama 3 Instruct model deployed via SageMaker JumpStart. (Support for Llama 2 models has been removed.)
- Simplified custom Task Memory configurations by making several `TextArtifactStorage` Engines optional.
- Default the value of `azure_deployment` on all Azure Drivers to the model the Driver is using.
- Field `azure_ad_token` on all Azure Drivers is no longer serializable.
- Default standard OpenAI and Azure OpenAI image query model to `gpt-4o`.
- Error message to be more helpful when importing optional dependencies.

### Fixed

- Extra fields being excluded when using `SerializableMixin.from_dict`.
- Validation of `max_tokens` < 0 on `BaseChunker`

## [0.25.1] - 2024-05-15

### Fixed

- Honor `namespace` in `RedisVectorStoreDriver.query()`.
- Correctly set the `meta`, `score`, and `vector` fields of query result returned from `RedisVectorStoreDriver.query()`.
- Standardize behavior between omitted and empty actions list when initializing `ActionsSubtask`.

### Added

- Optional event batching on Event Listener Drivers.
- `id` field to all events.

### Changed

- Default behavior of Event Listener Drivers to batch events.
- Default behavior of OpenAiStructureConfig to utilize `gpt-4o` for prompt_driver.

## [0.25.0] - 2024-05-06

### Added

- `list_files_from_disk` activity to `FileManager` Tool.
- Support for Drivers in `EventListener`.
- `AmazonSqsEventListenerDriver` for sending events to an Amazon SQS queue.
- `AwsIotCoreEventListenerDriver` for sending events to a topic on AWS IoT Core.
- `GriptapeCloudEventListenerDriver` for sending events to Griptape Cloud.
- `WebhookEventListenerDriver` for sending events to a webhook.
- `BaseFileManagerDriver` to abstract file management operations.
- `LocalFileManagerDriver` for managing files on the local file system.
- Optional `BaseLoader.encoding` field.
- `BlobLoader` for loading arbitrary binary data as a `BlobArtifact`.
- `model` field to `StartPromptEvent` and `FinishPromptEvent`.
- `input_task_input` and `input_task_output` fields to `StartStructureRunEvent`.
- `output_task_input` and `output_task_output` fields to `FinishStructureRunEvent`.
- `AmazonS3FileManagerDriver` for managing files on Amazon S3.
- `MediaArtifact` as a base class for `ImageArtifact` and future media Artifacts.
- Optional `exception` field to `ErrorArtifact`.
- `StructureRunClient` for running other Structures via a Tool.
- `StructureRunTask` for running Structures as a Task from within another Structure.
- `GriptapeCloudStructureRunDriver` for running Structures in Griptape Cloud.
- `LocalStructureRunDriver` for running Structures in the same run-time environment as the code that is running the Structure.

### Changed

- **BREAKING**: Secret fields (ex: api_key) removed from serialized Drivers.
- **BREAKING**: Remove `FileLoader`.
- **BREAKING**: `CsvLoader` no longer accepts `str` file paths as a source. It will now accept the content of the CSV file as a `str` or `bytes` object.
- **BREAKING**: `PdfLoader` no longer accepts `str` file content, `Path` file paths or `IO` objects as sources. Instead, it will only accept the content of the PDF file as a `bytes` object.
- **BREAKING**: `TextLoader` no longer accepts `Path` file paths as a source. It will now accept the content of the text file as a `str` or `bytes` object.
- **BREAKING**: `FileManager.default_loader` is now `None` by default.
- **BREAKING** Bumped `pinecone` from `^2` to `^3`.
- **BREAKING**: Removed `workdir`, `loaders`, `default_loader`, and `save_file_encoding` fields from `FileManager` and added `file_manager_driver`.
- **BREAKING**: Removed `mime_type` field from `ImageArtifact`. `mime_type` is now a property constructed using the Artifact type and `format` field.
- Improved RAG performance in `VectorQueryEngine`.
- Moved [Griptape Docs](https://github.com/griptape-ai/griptape-docs) to this repository.
- Updated `EventListener.handler`'s behavior so that the return value will be passed to the `EventListenerDriver.try_publish_event_payload`'s `event_payload` parameter.

### Fixed

- Type hint for parameter `azure_ad_token_provider` on Azure OpenAI drivers to `Optional[Callable[[], str]]`.
- Missing parameters `azure_ad_token` and `azure_ad_token_provider` on the default client for `AzureOpenAiCompletionPromptDriver`.

## [0.24.2] - 2024-04-04

- Fixed FileManager.load_files_from_disk schema.

## [0.24.1] - 2024-03-28

### Fixed

- Fixed boto3 type-checking stub dependency.

### Changed

- Use `schema` instead of `jsonschema` for JSON validation.

## [0.24.0] - 2024-03-27

### Added

- Every subtask in `ToolkitTask` can now execute multiple actions in parallel.
- Added `BaseActionSubtaskEvent.subtask_actions`.
- Support for `text-embedding-3-small` and `text-embedding-3-large` models.
- `GooglePromptDriver` and `GoogleTokenizer` for use with `gemini-pro`.
- `GoogleEmbeddingDriver` for use with `embedding-001`.
- `GoogleStructureConfig` for providing Structures with Google Prompt and Embedding Driver configuration.
- Support for `claude-3-opus`, `claude-3-sonnet`, and `claude-3-haiku` in `AnthropicPromptDriver`.
- Support for `anthropic.claude-3-sonnet-20240229-v1:0` and `anthropic.claude-3-haiku-20240307-v1:0` in `BedrockClaudePromptModelDriver`.
- `top_k` and `top_p` parameters in `AnthropicPromptDriver`.
- Added `AnthropicImageQueryDriver` for Claude-3 multi-modal models
- Added `AmazonBedrockImageQueryDriver` along with `BedrockClaudeImageQueryDriverModel` for Claude-3 in Bedrock support
- `BaseWebScraperDriver` allowing multiple web scraping implementations.
- `TrafilaturaWebScraperDriver` for scraping text from web pages using trafilatura.
- `MarkdownifyWebScraperDriver` for scraping text from web pages using playwright and converting to markdown using markdownify.
- `VoyageAiEmbeddingDriver` for use with VoyageAi's embedding models.
- `AnthropicStructureConfig` for providing Structures with Anthropic Prompt and VoyageAi Embedding Driver configuration.
- `QdrantVectorStoreDriver` to integrate with Qdrant vector databases.

### Fixed

- Improved system prompt in `ToolTask` to support more use cases.

### Changed

- **BREAKING**: `ActionSubtask` was renamed to `ActionsSubtask`.
- **BREAKING**: Removed `subtask_action_name`, `subtask_action_path`, and `subtask_action_input` in `BaseActionSubtaskEvent`.
- **BREAKING**: `OpenAiVisionImageQueryDriver` field `model` no longer defaults to `gpt-4-vision-preview` and must be specified
- Default model of `OpenAiEmbeddingDriver` to `text-embedding-3-small`.
- Default model of `OpenAiStructureConfig` to `text-embedding-3-small`.
- `BaseTextLoader` to accept a `BaseChunker`.
- Default model of `AmazonBedrockStructureConfig` to `anthropic.claude-3-sonnet-20240229-v1:0`.
- `AnthropicPromptDriver` and `BedrockClaudePromptModelDriver` to use Anthropic's Messages API.
- `OpenAiVisionImageQueryDriver` now has a required field `max_tokens` that defaults to 256
- `GriptapeCloudStructureRunDriver` now outputs a `BaseArtifact` instead of a `TextArtifact`

## [0.23.2] - 2024-03-15

### Fixed

- Deprecation warnings not displaying for `Structure.prompt_driver`, `Structure.embedding_driver`, and `Structure.stream`.
- `DummyException` error message not fully displaying.
- `StructureConfig.task_memory` not defaulting to using `StructureConfig.global_drivers` by default.

## [0.23.1] - 2024-03-07

### Fixed

- Action Subtask incorrectly raising an exception for actions without an input.
- Incorrect `GriptapeCloudKnowledgeBaseClient`'s API URLs.
- Issue with Tool Task system prompt causing the LLM to generate an invalid action.

## [0.23.0] - 2024-02-26

### Added

- Image-to-image generation support for OpenAi Dall-E 2 model.
- Image tools support loading artifacts from memory.
- `AzureMongoDbVectorStoreDriver` for using CosmosDB with MongoDB vCore API.
- `vector_path` field on `MongoDbAtlasVectorStoreDriver`.
- `LeonardoImageGenerationDriver` supports image to image generation.
- `OpenAiStructureConfig` for providing Structures with all OpenAi Driver configuration.
- `AmazonBedrockStructureConfig` for providing Structures with all Amazon Bedrock Driver configuration.
- `StructureConfig` for building your own Structure configuration.
- `JsonExtractionTask` for convenience over using `ExtractionTask` with a `JsonExtractionEngine`.
- `CsvExtractionTask` for convenience over using `ExtractionTask` with a `CsvExtractionEngine`.
- `OpenAiVisionImageQueryDriver` to support queries on images using OpenAI's Vision model.
- `ImageQueryTool` allowing an Agent to make queries on images on disk or in Task Memory.
- `ImageQueryTask` and `ImageQueryEngine`.

### Fixed

- `BedrockStableDiffusionImageGenerationModelDriver` request parameters for SDXLv1 (`stability.stable-diffusion-xl-v1`).
- `BedrockStableDiffusionImageGenerationModelDriver` correctly handles the CONTENT_FILTERED response case.

### Changed

- **BREAKING**: Make `index_name` on `MongoDbAtlasVectorStoreDriver` a required field.
- **BREAKING**: Remove `create_index()` from `MarqoVectorStoreDriver`, `OpenSearchVectorStoreDriver`, `PineconeVectorStoreDriver`, `RedisVectorStoreDriver`.
- **BREAKING**: `ImageLoader().load()` now accepts image bytes instead of a file path.
- **BREAKING**: Request parameters for `BedrockStableDiffusionImageGenerationModelDriver` have been updated for `stability.stable-diffusion-xl-v1`. Use this over the now deprecated `stability.stable-diffusion-xl-v0`.
- Deprecated `Structure.prompt_driver` in favor of `Structure.config.global_drivers.prompt_driver`.
- Deprecated `Structure.embedding_driver` in favor of `Structure.config.global_drivers.embedding_driver`.
- Deprecated `Structure.stream` in favor of `Structure.config.global_drivers.prompt_driver.stream`.
- `TextSummaryTask.summary_engine` now defaults to a `PromptSummaryEngine` with a Prompt Driver default of `Structure.config.global_drivers.prompt_driver`.
- `TextQueryTask.query_engine` now defaults to a `VectorQueryEngine` with a Prompt Driver default of `Structure.config.global_drivers.prompt_driver` and Vector Store Driver default of `Structure.config.global_drivers.vector_store_driver`.
- `PromptImageGenerationTask.image_generation_engine` now defaults to a `PromptImageGenerationEngine` with an Image Generation Driver default of `Structure.config.global_drivers.image_generation_driver`.
- `VariationImageGenerationTask.image_generation_engine` now defaults to a `VariationImageGenerationEngine` with an Image Generation Driver default of `Structure.config.global_drivers.image_generation_driver`.
- `InpaintingImageGenerationTask.image_generation_engine` now defaults to an `InpaintingImageGenerationEngine` with an Image Generation Driver default of `Structure.config.global_drivers.image_generation_driver`.
- `OutpaintingImageGenerationTask.image_generation_engine` now defaults to an `OutpaintingImageGenerationEngine` with an Image Generation Driver default of `Structure.config.global_drivers.image_generation_driver`.

## [0.22.3] - 2024-01-22

### Fixed

- `ToolkitTask`'s user subtask prompt occasionally causing the Task to end prematurely.

## [0.22.2] - 2024-01-18

### Fixed

- `ToolkitTask`'s user subtask prompt occasionally causing a loop with Chain of Thought.

### Security

- Updated stale dependencies [CVE-2023-50447, CVE-2024-22195, and CVE-2023-36464]

## [0.22.1] - 2024-01-12

### Fixed

- Action Subtasks incorrectly outputting the Task input after failing to follow the ReAct prompt.

## [0.22.0] - 2024-01-11

### Added

- `PromptImageGenerationEngine` for generating images from text prompts.

- `VariationImageGenerationEngine` for generating variations of an input image according to a text prompt.

- `InpaintingImageGenerationEngine` for modifying an input image according to a text prompt within the bounds of a mask defined by a mask image.

- `OutpaintingImageGenerationEngine` for modifying an input image according to a text prompt outside the bounds of a mask defined by a mask image.

- `PromptImageGenerationClient` for enabling an LLM to use the `PromptImageGenerationEngine`.

- `VariationImageGenerationClient` for enabling an LLM to use the `VariationImageGenerationEngine`.

- `InpaintingImageGenerationClient` for enabling an LLM to use the `InpaintingImageGenerationEngine`.

- `OutpaintingImageGenerationClient` for enabling an LLM to use the `OutpaintingImageGenerationEngine`.

- `OpenAiImageGenerationDriver` for use with OpenAI's image generation models.

- `LeonardoImageGenerationDriver` for use with Leonoaro AI's image generation models.

- `AmazonBedrockImageGenerationDriver` for use with Amazon Bedrock's image generation models; requires a Image Generation Model Driver.

- `BedrockTitanImageGenerationModelDriver` for use with Amazon Bedrock's Titan image generation.

- `ImageArtifact` for storing image data; used heavily by the image Engines, Tasks, and Drivers.

- `ImageLoader` for loading images files into `ImageArtifact`s.

- Support for all Tokenizers in `OpenAiChatPromptDriver`, enabling OpenAI drop-in clients such as Together AI.

- `AmazonSageMakerJumpstartEmbeddingDriver` for using Amazon SageMaker to generate embeddings. Thanks @KaushikIyer16!

- Claude 2.1 support in `AnthropicPromptDriver` and `AmazonBedrockPromptDriver` via `BedrockClaudePromptModelDriver`.

- `CodeExecutionTask` for executing code as a Task without the need for an LLM.

- `BedrockLlamaPromptModelDriver` for using Llama models on Amazon Bedrock.

### Fixed

- `MongoDbAtlasVectorStore` namespace not being used properly when querying.
- Miscellaneous type errors throughout the codebase.
- Remove unused section from `ToolTask` system prompt template.
- Structure execution args being cleared after run, preventing inspection of the Structure's `input_task`'s `input`.
- Unhandled `SqlClient` exception. Thanks @michal-repo!

### Changed

- **BREAKING**: Rename `input_template` field to `input` in Tasks that take a text input.
- **BREAKING**: Rename `BedrockTitanEmbeddingDriver` to `AmazonBedrockTitanEmbeddingDriver`.
- **BREAKING**: Rename `AmazonBedrockStableDiffusionImageGenerationModelDriver` to `BedrockStableDiffusionImageGenerationModelDriver`.
- **BREAKING**: Rename `AmazonBedrockTitanImageGenerationModelDriver` to `BedrockTitanImageGenerationModelDriver`.
- **BREAKING**: Rename `ImageGenerationTask` to `PromptImageGenerationTask`.
- **BREAKING**: Rename `ImageGenerationEngine` to `PromptImageGenerationEngine`.
- **BREAKING**: Rename `ImageGenerationTool` to `PromptImageGenerationClient`.
- Improve system prompt generation with Claude 2.0.
- Improve integration test coverage.
- `BaseTextInputTask` to accept a `str`, `TextArtifact` or callable returning a `TextArtifact`.<|MERGE_RESOLUTION|>--- conflicted
+++ resolved
@@ -7,11 +7,8 @@
 
 ## Unreleased
 
-<<<<<<< HEAD
-=======
 ## [1.0.0] - 2024-12-09
 
->>>>>>> f1b25c59
 ### Added
 
 - `TrafilaturaWebScraperDriver.no_ssl` parameter to disable SSL verification. Defaults to `False`.
